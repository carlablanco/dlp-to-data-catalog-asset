# Run linting.
#
# Run on .py.
name: linting
on:
  push:
    branches:
      - '**'
  pull_request:
jobs:
  lint:
    runs-on: ubuntu-latest
    container:
      image: python:3.9
    steps:
      - name: Checkout code
        uses: actions/checkout@v3
      - name: global safe directory 
        run: git config --global --add safe.directory '*'
      - name: Upgrade pip
        run: python -m pip install --upgrade pip
<<<<<<< HEAD
      - name: Install pylint
        run:  pip install pylint
      - name: Install requirements
        run:  pip install -r requirements.txt 
=======
      - name: Install requirements
        run: pip install -r requirements.txt
>>>>>>> cef199a8
      - name: Run pylint on Python files
        run: pylint --jobs=0 $(git ls-files '*.py')
 <|MERGE_RESOLUTION|>--- conflicted
+++ resolved
@@ -19,15 +19,8 @@
         run: git config --global --add safe.directory '*'
       - name: Upgrade pip
         run: python -m pip install --upgrade pip
-<<<<<<< HEAD
-      - name: Install pylint
-        run:  pip install pylint
-      - name: Install requirements
-        run:  pip install -r requirements.txt 
-=======
       - name: Install requirements
         run: pip install -r requirements.txt
->>>>>>> cef199a8
       - name: Run pylint on Python files
         run: pylint --jobs=0 $(git ls-files '*.py')
  