--- conflicted
+++ resolved
@@ -136,11 +136,7 @@
         for table in self.tables:
             # Get table to be inspected.
             response = self.dlp_client.inspect_content(
-<<<<<<< HEAD
-                request={"parent": parent, "item": {"table":table},
-=======
                 request={"parent": parent, "item": {"table" : table},
->>>>>>> 202a8fdb
                             "inspect_config": inspect_config})
             # Processes the results of the inspection.
             finding_results = self.analyze_inspection_result(response)
