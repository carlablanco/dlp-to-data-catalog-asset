# Copyright 2023 Google LLC. This software is provided as-is, without warranty
# or representation for any use or purpose. Your use of it is subject to your
# agreement with Google.
"""Runs the DLP inspection over the preprocessed table."""

from typing import List, Dict
from google.cloud import dlp_v2
from google.api_core.exceptions import BadRequest


class DlpInspection:
    """Performs a DLP inspection on a preprocessed table to identify
            sensitive information."""

    def __init__(self, project_id: str, language_code: str,
                 tables: List[dlp_v2.Table]):
        """Initializes the class with the required data.

        Args:
            project_id: The project ID to be used.
            language_code: The BCP-47 language code to use, e.g. "en-US".
            tables: Tables to be inspected in the correct format.
        """
        self.dlp_client = dlp_v2.DlpServiceClient()
        self.project_id = project_id
        self.language_code = language_code
        self.tables = tables

    def get_inspection_parameters(self):
        """Gets the table to be inspected with an API call.
            
            Returns:
                parent (str): The project route in GCP.
                inspect_config (Dict): The configuration for the inspection.
        """
        info_types = self.dlp_client.list_info_types(
            request={"language_code": self.language_code})
        info_types_names = [
            info_type.name for info_type in info_types.info_types
            if self.language_code in info_type.name
        ]
        inspect_config = {
            "info_types": [{"name": name} for name in info_types_names]
        }
        parent = f"projects/{self.project_id}"
        return parent, inspect_config

    def analyze_inspection_result(self, results: List[Dict] ) -> Dict:
        """Processes the results of the inspection.
        
            This code iterates through a list of API responses and constructs a
            dictionary.
            Each entry in the dictionary is associated with a column and
            contains a sub-dictionary for each infotype found in the response.
            In each sub-dictionary, the variable name is used as the key
            and the associated value is the likelihood.

            Args:
                table_inspected: The API response to be analyzed.

            Returns:
                finding_results: For every variable there is a dictionary with
                    the infotype and the likelihood value.
                Example: {"name": {"PERSON_NAME": 4.4}, "age": {"AGE": 5.8}}
        """

        table_inspected = {}
        # Create a dictionary in the correct format to analyze the API response.
        for result in (results):
            table_inspected["result"] = result.result

        value_likelihood = {
            "LIKELIHOOD_UNSPECIFIED": 1,
            "VERY_UNLIKELY": 0.6,
            "UNLIKELY": 0.8,
            "POSSIBLE": 1,
            "LIKELY": 1.2,
            "VERY_LIKELY": 1.4
        }
        finding_results = {}
        if table_inspected["result"].findings:
            for finding in table_inspected["result"].findings:
                try:
                    column = finding.location.content_locations[
                        0].record_location.field_id.name
                    infotypes = finding_results.setdefault(column, {})
                    likelihood = value_likelihood.get(finding.likelihood.name,
                                                      0)
                    # If the infotype is already in the dictionary, sum
                    # the likelihood value to the exisiting one.
                    if finding.info_type.name in infotypes:
                        infotypes[finding.info_type.name] += likelihood
                    else:
                        # If the infotype is not in the dictionary, add it with
                        # the likelihood value.
                        infotypes[finding.info_type.name] = likelihood
                except AttributeError as err:
                    raise ValueError("""AttributeError: No findings
                                        returned from API call.""") from err
        return finding_results

    def get_max_infotype(self, finding_results: Dict) -> Dict:
        """Gets the max infotype for each variable.

            Iterates over the finding results and returns the infotype with
            the highest likelihood.

            Args:
                finding_results: The findings result to be analyzed.

            Returns:
            top_findings: A dictionary where each variable has its respective
              "infotype" and "likelihood value."
        """
        top_findings = {}
        for column in finding_results:
            max_infotype = None
            max_count = 0
            for infotype, count in finding_results.get(column).items():
                # Add the infotype to the top_findings dictionary.
                # If the infotype is already in the dictionary, sum the
                # likelihood value to the existing one, otherwise add it
                # with the likelihood value.
                if max_infotype is None or count > max_count:
                    max_infotype = infotype
                    max_count = count
            top_findings[column] = max_infotype
        return top_findings

    def analyze_dlp_table(self, parent: str, table: str,
                          inspect_config: Dict) -> List[Dict]:
        """ Analyze the complete DLP table in blocks of 10000 cells.

            This function iteratively analyzes a large DLP table by making API
            calls in blocks of 10000 cells at a time. This helps to avoid
            exceeding API quotas and rate limits, which can cause errors
            and delays.

            Args:
               parent (str): The project route in GCP.
               table: The particular table to be inspected in the correct 
                        format.
               inspect_config (Dict): Parameters for the ispection. InfoTypes
                               and the minimum likelihood.
               
            Returns:
                List[Dict]: The response from the API. Each varibale is
                inspected and returns findings for each record.
            
        """
        # The Block size adecuate to the DLP scan.
        block_size = 10000
        num_headers = len(table.headers)
        # Get the headers from the first row of the table.
        dlp_table = dlp_v2.Table()
        dlp_table.headers = [
            {"name": table.headers[i].name} for i in range(num_headers)]

        # List of data chunks of 10000 cells.
        data_chunks = [
                     table.rows[rows:rows+int((block_size/num_headers))]
                     for rows in range(0, len(table.rows),
                     int((block_size/num_headers)))
                        ]

        # Create a list for the DLP inspections.
        results_list = []

        for chunk in data_chunks:
            # Get specific data chunk.
            chunk_data = [[value.string_value for value in row.values]
                          for row in chunk]

            # Add the specific data chunk to the dlp object.
            rows = []
            for row in chunk_data:
                rows.append(dlp_v2.Table.Row(
                    values=[dlp_v2.Value(
                        string_value=cell_val) for cell_val in row]))

            dlp_table.rows = rows
            try:
                # Make the API request for the chunk of data.
                response = self.dlp_client.inspect_content(
                    request={
                        "parent": parent,
                        "item": {"table": dlp_table},
                        "inspect_config": inspect_config
                    }
                )
                # Append the chunk inspection into the results.
                results_list.append(response)
            except BadRequest as error:
                # Handle the BadRequest exception here.
                raise BadRequest(error) from error
        return results_list

    def main(self):
        """Iterates over the given tables and analyzes each one.

           Returns:
                results: A list of dictionaries with the infotype with the
                    highest likelihood.
                    Example: [{"name": "PERSON_NAME", "age": "AGE"},
                     {"DNI": "GOVERMENT_ID", "token": "AUTH_TOKEN"}]"""
        results = []
        parent, inspect_config = self.get_inspection_parameters()
        for table in self.tables:
<<<<<<< HEAD
            # Get table to be inspected.
            response = self.dlp_client.inspect_content(
                request={"parent": parent, "item": {"table": table},
                         "inspect_config": inspect_config})
=======
            # Get the complete table inspected.
            results_lists = self.analyze_dlp_table(parent, table,
                                                   inspect_config)
>>>>>>> 2d222c02
            # Processes the results of the inspection.
            finding_results = self.analyze_inspection_result(results_lists)
            # Get the max infotype for each variable.
            top_findings = self.get_max_infotype(finding_results)
            # Append to the results list.
            results.append(top_findings)

        return results<|MERGE_RESOLUTION|>--- conflicted
+++ resolved
@@ -206,16 +206,9 @@
         results = []
         parent, inspect_config = self.get_inspection_parameters()
         for table in self.tables:
-<<<<<<< HEAD
-            # Get table to be inspected.
-            response = self.dlp_client.inspect_content(
-                request={"parent": parent, "item": {"table": table},
-                         "inspect_config": inspect_config})
-=======
             # Get the complete table inspected.
             results_lists = self.analyze_dlp_table(parent, table,
                                                    inspect_config)
->>>>>>> 2d222c02
             # Processes the results of the inspection.
             finding_results = self.analyze_inspection_result(results_lists)
             # Get the max infotype for each variable.
