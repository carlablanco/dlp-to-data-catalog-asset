--- conflicted
+++ resolved
@@ -10,11 +10,7 @@
 from google.api_core.exceptions import NotFound
 from google.cloud import bigquery, dlp_v2
 from google.cloud.sql.connector import Connector
-<<<<<<< HEAD
 from sqlalchemy import create_engine, MetaData, Table, func, select, inspect
-=======
-from sqlalchemy import create_engine, MetaData, Table, inspect
->>>>>>> 58af713d
 
 
 @dataclasses.dataclass
@@ -129,10 +125,6 @@
             A list of table names.
         """
         # Create a database engine instance.
-<<<<<<< HEAD
-
-=======
->>>>>>> 58af713d
         engine = create_engine(
             f'{self.cloudsql.connection_type}://', creator=self.get_connection)
 
