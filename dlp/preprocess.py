# Copyright 2023 Google LLC. This software is provided as-is, without warranty
# or representation for any use or purpose. Your use of it is subject to your
# agreement with Google.
"""Processes input data to fit to DLP inspection standards."""

<<<<<<< HEAD
from typing import List
from google.api_core.exceptions import NotFound
from google.cloud import bigquery, dlp_v2
from google.cloud.sql.connector import Connector

=======
from typing import List, Tuple, Dict
from google.api_core.exceptions import NotFound
from google.cloud import bigquery, dlp_v2
>>>>>>> 202a8fdb

class Preprocessing:
    """Converts input data into Data Loss Prevention tables."""

    def __init__(self, db: str, project: str, dataset: str = None,
                 table: str = None, instance: str = None, zone: str = None,
                 db_user: str = None, db_password: str = None, database: str = None):
        """
        Args:
            project (str): The name of the Google Cloud Platform project.
            dataset (str): The name of the BigQuery dataset.
            table (str, optional): The name of the BigQuery table. Optional.
                Defaults to None.
            instance (str, optional):
            zone(str, optional):
            db_user(str, optional):
            db_password(str, optional):
            database(str, optional):
        """
        self.project = project
        self.db = db

        if db == 'bigquery':
            self.bq_client = bigquery.Client(project=project)
            self.dataset = dataset
            self.table = table
        elif db == 'cloudsql-mysql' or db == 'cloudsql-postgres':
            self.connector = Connector()
            self.connection_name = f'{project}:{zone}:{instance}'
            self.database = database
            self.db_user = db_user
            self.db_password = db_password
            self.table = table

    def get_mysql_data(self, connection_name: str, db_user: str,
                        db_password: str, database: str, table: str):
        """_summary_

        Args:
            connection_name (str): _description_
            db_user (str): _description_
            db_password (str): _description_
            database (str): _description_
            table (str): _description_

        Returns:
            _type_: _description_
        """
        conn = self.connector.connect(
            connection_name,
            "pymysql",
            user=db_user,
            password=db_password,
            db=database
        )
        with conn.cursor() as cursor:
            query = f"select * from {table}"
            cursor.execute(query)
            schema = [schema_field[0] for schema_field in cursor.description]
            rows = [row for row in cursor.fetchall()]
            return schema, rows

    def get_postgres_data(self, connection_name: str, db_user: str,
                           db_password: str, database: str, table: str):
        """_summary_

        Args:
            connection_name (str): _description_
            db_user (str): _description_
            db_password (str): _description_
            database (str): _description_
            table (str): _description_

        Returns:
            _type_: _description_
        """
        conn = self.connector.connect(
            connection_name,
            "pg8000",
            user=db_user,
            password=db_password,
            db=database
        )
        cursor = conn.cursor()
        query = f"select * from {table}"
        cursor.execute(query)
        schema = [schema_field[0] for schema_field in cursor.description]
        rows = [row for row in cursor.fetchall()]
        conn.close()
        return schema, rows

    def get_bigquery_tables(self, dataset: str) -> List[str]:
        """Constructs a list of table names from a BigQuery dataset.

        Args:
            Dataset (str): Name of the dataset in BigQuery.

        Returns:
            List of tablenames.
        """
        dataset_tables = list(self.bq_client.list_tables(dataset))
        table_names = [table.table_id for table in dataset_tables]
        return table_names

    def fetch_rows(self, table_id: str) -> List[Dict]:
        """Fetches a batch of rows from a BigQuery table.

           Args:
              table_id (str) = The path of the table were the data is fetched.

           Returns:
              List[Dict]: A list of rows, where each row is a tuple
              containing the values for each field in the table schema.
         """
        content = []
        fields = table_id.schema
        rows_iter = self.bq_client.list_rows(table_id)

        if not rows_iter.total_rows:
            print(f"""The Table {table_id} is empty. Please populate the
                                                        table and try again.""")
        else:
            for row in rows_iter:
                row_dict = {}
                for i, field in enumerate(fields):
                    row_dict[field.name] = row[i]
                content.append(row_dict)
        return content

    def get_bigquery_data(self, table_id: str) -> Tuple[List[Dict], List[Dict]]:
        """Retrieves the schema and content of a BigQuery table.

        Args:
            table_id (str): The fully qualified name of the BigQuery table.

        Returns:
            Tuple: A tuple containing the BigQuery schema and content as a List
            of Dictionaries.
        """
        try:
            table_bq = self.bq_client.get_table(table_id)
        except NotFound as exc:
            raise ValueError(f"Error retrieving table {table_id}.") from exc

        table_schema = table_bq.schema
        bq_schema = [schema_field.to_api_repr()['name']
                     for schema_field in table_schema]

<<<<<<< HEAD
        sql_query = self.get_query(table_id)
        query_job = self.bq_client.query(sql_query)
        query_results = query_job.result()

        bq_rows_content = [dict(row).values() for row in query_results]

        return bq_schema, bq_rows_content

    def convert_to_dlp_table(self, schema: List[list],
                                      content: List[list]) -> dlp_v2.Table:
=======
        bq_rows_content = self.fetch_rows(table_bq)

        return bq_schema, bq_rows_content

    def convert_to_dlp_table(self, bq_schema: List[Dict],
                             bq_content: List[Dict]) -> dlp_v2.Table:
>>>>>>> 202a8fdb
        """Converts a BigQuery table into a DLP table.

        Converts a BigQuery table into a Data Loss Prevention table,
        an object that can be inspected by Data Loss Prevention.

        Args:
            bq_schema (List[Dict]): The schema of a BigQuery table.
            bq_content (List[Dict]): The content of a BigQuery table.

        Returns:
            A table object that can be inspected by Data Loss Prevention.
        """
        table_dlp = dlp_v2.Table()
        table_dlp.headers = [
<<<<<<< HEAD
            {"name": schema_object} for schema_object in schema
        ]

        rows = []
        for row in content:
            rows.append(dlp_v2.Table.Row(
                values=[dlp_v2.Value(
                    string_value=str(cell_val)) for cell_val in row]))

        table_dlp.rows = rows

        return table_dlp

=======
            {"name": schema_object['name']} for schema_object in bq_schema
        ]

        rows = []
        for row in bq_content:
            rows.append(dlp_v2.Table.Row(
                values=[dlp_v2.Value(
                    string_value=str(cell_val)) for cell_val in row.values()]))

        table_dlp.rows = rows

        return table_dlp

>>>>>>> 202a8fdb
    def get_dlp_table_list(self) -> List[dlp_v2.Table]:
        """Constructs a list of DLP Table objects

        Returns:
            A list of Data Loss Prevention table objects.
        """
        dlp_tables_list = []

        if self.db == 'bigquery':
            if self.table:
                bigquery_tables = [self.table]
            else:
                bigquery_tables = self.get_bigquery_tables(self.dataset)

            if bigquery_tables:
                for table_name in bigquery_tables:
                    schema, content = self.get_bigquery_data(
                        f'{self.project}.{self.dataset}.{table_name}')
                    table_dlp = self.convert_to_dlp_table(schema, content)
                    dlp_tables_list.append(table_dlp)
        elif self.db == 'cloudsql-mysql':
            schema, content = self.get_mysql_data(self.connection_name, self.db_user,
                                                   self.db_password, self.database, self.table)
            table_dlp = self.convert_to_dlp_table(schema, content)
            dlp_tables_list.append(table_dlp)
        elif self.db == 'cloudsql-postgres':
            schema, content = self.get_postgres_data(self.connection_name,
                                                      self.db_user, self.db_password,
                                                      self.database, self.table)
            table_dlp = self.convert_to_dlp_table(schema, content)
            dlp_tables_list.append(table_dlp)
            
        return dlp_tables_list<|MERGE_RESOLUTION|>--- conflicted
+++ resolved
@@ -3,107 +3,99 @@
 # agreement with Google.
 """Processes input data to fit to DLP inspection standards."""
 
-<<<<<<< HEAD
-from typing import List
+from typing import List, Tuple, Dict
 from google.api_core.exceptions import NotFound
 from google.cloud import bigquery, dlp_v2
 from google.cloud.sql.connector import Connector
-
-=======
-from typing import List, Tuple, Dict
-from google.api_core.exceptions import NotFound
-from google.cloud import bigquery, dlp_v2
->>>>>>> 202a8fdb
+from sqlalchemy import create_engine, MetaData, Table, Column, Integer, String
+import subprocess
+
 
 class Preprocessing:
     """Converts input data into Data Loss Prevention tables."""
 
-    def __init__(self, db: str, project: str, dataset: str = None,
+    def __init__(self, db_source: str, project: str, dataset: str = None,
                  table: str = None, instance: str = None, zone: str = None,
-                 db_user: str = None, db_password: str = None, database: str = None):
+                 database: str = None):
         """
         Args:
             project (str): The name of the Google Cloud Platform project.
             dataset (str): The name of the BigQuery dataset.
             table (str, optional): The name of the BigQuery table. Optional.
                 Defaults to None.
-            instance (str, optional):
-            zone(str, optional):
-            db_user(str, optional):
-            db_password(str, optional):
-            database(str, optional):
+            instance (str, optional):The name of the database instance. Optional.
+            zone(str, optional): The name of the zone. Optional.
+            database(str, optional): The name of the database. Optional.
         """
         self.project = project
-        self.db = db
-
-        if db == 'bigquery':
+        self.db_source = db_source
+
+        if db_source == 'bigquery':
             self.bq_client = bigquery.Client(project=project)
             self.dataset = dataset
             self.table = table
-        elif db == 'cloudsql-mysql' or db == 'cloudsql-postgres':
+        elif db_source == 'cloudsql-mysql' or db_source == 'cloudsql-postgres':
             self.connector = Connector()
             self.connection_name = f'{project}:{zone}:{instance}'
             self.database = database
-            self.db_user = db_user
-            self.db_password = db_password
             self.table = table
 
-    def get_mysql_data(self, connection_name: str, db_user: str,
-                        db_password: str, database: str, table: str):
-        """_summary_
-
-        Args:
-            connection_name (str): _description_
-            db_user (str): _description_
-            db_password (str): _description_
-            database (str): _description_
-            table (str): _description_
-
-        Returns:
-            _type_: _description_
-        """
+    def get_connection(self):
+        """Return a connection to the database.
+
+        Returns:
+        A connection object that can be used to execute queries on the database.
+        """
+        if self.db_source == 'cloudsql-mysql':
+            driver = "pymysql"
+        if self.db_source == 'cloudsql-postgres':
+            driver = "pg8000"
+
+        user_result = subprocess.run(
+            ['gcloud', 'config', 'get-value', 'account'], capture_output=True, text=True)
+        gcloud_user = user_result.stdout.strip()
         conn = self.connector.connect(
-            connection_name,
-            "pymysql",
-            user=db_user,
-            password=db_password,
-            db=database
+            self.connection_name,
+            driver,
+            user=gcloud_user,
+            enable_iam_auth=True,
+            db=self.database
         )
-        with conn.cursor() as cursor:
-            query = f"select * from {table}"
-            cursor.execute(query)
-            schema = [schema_field[0] for schema_field in cursor.description]
-            rows = [row for row in cursor.fetchall()]
-            return schema, rows
-
-    def get_postgres_data(self, connection_name: str, db_user: str,
-                           db_password: str, database: str, table: str):
-        """_summary_
-
-        Args:
-            connection_name (str): _description_
-            db_user (str): _description_
-            db_password (str): _description_
-            database (str): _description_
-            table (str): _description_
-
-        Returns:
-            _type_: _description_
-        """
-        conn = self.connector.connect(
-            connection_name,
-            "pg8000",
-            user=db_user,
-            password=db_password,
-            db=database
-        )
-        cursor = conn.cursor()
-        query = f"select * from {table}"
-        cursor.execute(query)
-        schema = [schema_field[0] for schema_field in cursor.description]
-        rows = [row for row in cursor.fetchall()]
-        conn.close()
-        return schema, rows
+        return conn
+
+    def get_cloudsql_data(self, table: str) -> Tuple[List]:
+        """Retrieve the schema and content of a table from a Cloud SQL database.
+
+        Args:
+            table (str): The name of the table.
+
+        Returns:
+            Tuple[List]: A tuple containing the schema and content as a List.
+        """
+        if self.db_source == 'cloudsql-mysql':
+            connection_type = "mysql+pymysql"
+        if self.db_source == 'cloudsql-postgres':
+            connection_type = "postgresql+pg8000"
+
+       # Create a database engine instance
+        engine = create_engine(f'{connection_type}://',
+                               creator=self.get_connection)
+
+        # Create a Metadata and Table instance
+        metadata = MetaData()
+        table = Table(table, metadata, extend_existing=True,
+                      autoload_with=engine)
+
+        # Get table schema
+        schema = [column.name for column in table.columns]
+
+        # Get table contents
+        with engine.connect() as connection:
+            select = table.select().with_only_columns(table.columns)
+            results = connection.execute(select).fetchall()
+            content = [row for row in results]
+
+        return schema, content
 
     def get_bigquery_tables(self, dataset: str) -> List[str]:
         """Constructs a list of table names from a BigQuery dataset.
@@ -118,14 +110,14 @@
         table_names = [table.table_id for table in dataset_tables]
         return table_names
 
-    def fetch_rows(self, table_id: str) -> List[Dict]:
+    def fetch_rows(self, table_id: str) -> List[Tuple]:
         """Fetches a batch of rows from a BigQuery table.
 
            Args:
               table_id (str) = The path of the table were the data is fetched.
 
            Returns:
-              List[Dict]: A list of rows, where each row is a tuple
+              List[Tuple]: A list of rows, where each row is a tuple
               containing the values for each field in the table schema.
          """
         content = []
@@ -137,13 +129,10 @@
                                                         table and try again.""")
         else:
             for row in rows_iter:
-                row_dict = {}
-                for i, field in enumerate(fields):
-                    row_dict[field.name] = row[i]
-                content.append(row_dict)
+                content.append(tuple(row))
         return content
 
-    def get_bigquery_data(self, table_id: str) -> Tuple[List[Dict], List[Dict]]:
+    def get_bigquery_data(self, table_id: str) -> Tuple[List[str], List[Tuple]]:
         """Retrieves the schema and content of a BigQuery table.
 
         Args:
@@ -161,26 +150,11 @@
         table_schema = table_bq.schema
         bq_schema = [schema_field.to_api_repr()['name']
                      for schema_field in table_schema]
-
-<<<<<<< HEAD
-        sql_query = self.get_query(table_id)
-        query_job = self.bq_client.query(sql_query)
-        query_results = query_job.result()
-
-        bq_rows_content = [dict(row).values() for row in query_results]
-
+        bq_rows_content = self.fetch_rows(table_bq)
         return bq_schema, bq_rows_content
 
-    def convert_to_dlp_table(self, schema: List[list],
-                                      content: List[list]) -> dlp_v2.Table:
-=======
-        bq_rows_content = self.fetch_rows(table_bq)
-
-        return bq_schema, bq_rows_content
-
-    def convert_to_dlp_table(self, bq_schema: List[Dict],
-                             bq_content: List[Dict]) -> dlp_v2.Table:
->>>>>>> 202a8fdb
+    def convert_to_dlp_table(self, schema: List[List],
+                             content: List[List]) -> dlp_v2.Table:
         """Converts a BigQuery table into a DLP table.
 
         Converts a BigQuery table into a Data Loss Prevention table,
@@ -195,7 +169,6 @@
         """
         table_dlp = dlp_v2.Table()
         table_dlp.headers = [
-<<<<<<< HEAD
             {"name": schema_object} for schema_object in schema
         ]
 
@@ -209,21 +182,6 @@
 
         return table_dlp
 
-=======
-            {"name": schema_object['name']} for schema_object in bq_schema
-        ]
-
-        rows = []
-        for row in bq_content:
-            rows.append(dlp_v2.Table.Row(
-                values=[dlp_v2.Value(
-                    string_value=str(cell_val)) for cell_val in row.values()]))
-
-        table_dlp.rows = rows
-
-        return table_dlp
-
->>>>>>> 202a8fdb
     def get_dlp_table_list(self) -> List[dlp_v2.Table]:
         """Constructs a list of DLP Table objects
 
@@ -232,7 +190,7 @@
         """
         dlp_tables_list = []
 
-        if self.db == 'bigquery':
+        if self.db_source == 'bigquery':
             if self.table:
                 bigquery_tables = [self.table]
             else:
@@ -244,16 +202,9 @@
                         f'{self.project}.{self.dataset}.{table_name}')
                     table_dlp = self.convert_to_dlp_table(schema, content)
                     dlp_tables_list.append(table_dlp)
-        elif self.db == 'cloudsql-mysql':
-            schema, content = self.get_mysql_data(self.connection_name, self.db_user,
-                                                   self.db_password, self.database, self.table)
+        elif self.db_source == 'cloudsql-mysql' or self.db_source == 'cloudsql-postgres':
+            schema, content = self.get_cloudsql_data(self.table)
             table_dlp = self.convert_to_dlp_table(schema, content)
             dlp_tables_list.append(table_dlp)
-        elif self.db == 'cloudsql-postgres':
-            schema, content = self.get_postgres_data(self.connection_name,
-                                                      self.db_user, self.db_password,
-                                                      self.database, self.table)
-            table_dlp = self.convert_to_dlp_table(schema, content)
-            dlp_tables_list.append(table_dlp)
-            
+
         return dlp_tables_list