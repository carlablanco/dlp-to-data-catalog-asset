--- conflicted
+++ resolved
@@ -339,14 +339,10 @@
         # Return the flattened list.
         return flattened
 
-<<<<<<< HEAD
-    def get_bigquery_data(self, table_id: str) -> Tuple[List[Dict],List[Dict]]:
-=======
     def get_bigquery_data(
         self,
         table_id: str
     ) -> Tuple[List[Dict], List[Dict]]:
->>>>>>> 99d9fbe5
         """Retrieves the schema and content of a BigQuery table.
 
         Args:
@@ -379,17 +375,8 @@
 
         return bq_schema, bq_rows_content
 
-<<<<<<< HEAD
     def convert_to_dlp_table(self, schema: List[Dict],
                              content: List[Dict]) -> dlp_v2.Table:
-=======
-    def convert_to_dlp_table(
-        self,
-        schema: List[Dict],
-        content: List[Dict],
-        table_id: str = None,
-    ) -> (dlp_v2.Table):
->>>>>>> 99d9fbe5
         """Converts a BigQuery table into a DLP table.
 
         Converts a BigQuery table into a Data Loss Prevention table,
@@ -409,19 +396,9 @@
 
         rows = []
         for row in content:
-<<<<<<< HEAD
             rows.append(dlp_v2.Table.Row(
                 values=[dlp_v2.Value(
                     string_value=str(cell_val)) for cell_val in row]))
-=======
-            values = [dlp_v2.Value(string_value=str(cell_val))
-                      for cell_val in row.values()] \
-                if self.source == Database.BIGQUERY \
-                else [dlp_v2.Value(string_value=str(cell_val))
-                      for cell_val in row]
-
-            rows.append(dlp_v2.Table.Row(values=values))
->>>>>>> 99d9fbe5
 
         table_dlp.rows = rows
 
