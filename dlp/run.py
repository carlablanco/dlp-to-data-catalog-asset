--- conflicted
+++ resolved
@@ -80,10 +80,6 @@
 
 def parse_arguments() -> Type[argparse.ArgumentParser]:
     """Parses command line common arguments."""
-<<<<<<< HEAD
-=======
-
->>>>>>> 4bc74804
     parser = argparse.ArgumentParser()
 
     parser.add_argument(
@@ -95,7 +91,6 @@
     parser.add_argument(
         "--location_category",
         type=str,
-<<<<<<< HEAD
         help="The location to be inspected. Ex. 'CANADA'",
     )
     parser.add_argument(
@@ -104,12 +99,6 @@
         help="",
     )
     parser.add_argument(
-=======
-        required=True,
-        help="The location to be inspected. Ex. 'CANADA'",
-    )
-    parser.add_argument(
->>>>>>> 4bc74804
         "--zone",
         required=True,
         type=str,
@@ -118,22 +107,10 @@
 
     return parser
 
-<<<<<<< HEAD
-def subparse_arguments(parser: Type[argparse.ArgumentParser]) -> Type[argparse.ArgumentParser]:
-    """_summary_
-
-    Args:
-        parser (Type[argparse.ArgumentParser]): _description_
-
-    Returns:
-        Type[argparse.ArgumentParser]: _description_
-    """
-=======
 
 def subparse_arguments(parser: Type[argparse.ArgumentParser]) -> Type[argparse.ArgumentParser]:
     """Parses command line subparsers arguments."""
 
->>>>>>> 4bc74804
     subparsers = parser.add_subparsers(dest="source")
 
     bigquery_parser = subparsers.add_parser(
