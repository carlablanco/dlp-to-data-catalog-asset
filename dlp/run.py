# Copyright 2023 Google LLC. This software is provided as-is, without warranty
# or representation for any use or purpose. Your use of it is subject to your
# agreement with Google.
"""Runs DLP inspection on a dataset and tags the results in Data Catalog."""

import argparse
from typing import Type
<<<<<<< HEAD
from preprocess import Preprocessing
=======
from dlp.preprocess import Preprocessing
from dlp.inspection import DlpInspection
>>>>>>> a11aa1a1


def parse_arguments() -> Type[argparse.Namespace]:
    """Parses command line arguments."""
    parser = argparse.ArgumentParser()
    parser.add_argument(
        "--project",
        type=str,
        required=True,
        help="The Google Cloud project to be used.")
    parser.add_argument(
        "--language_code",
        type=str,
        required=True,
        help="The BCP-47 language code to use, e.g. 'en-US'.")
    parser.add_argument(
        "--dataset",
        type=str,
        required=True,
        help="The BigQuery dataset to be scanned.")
    parser.add_argument(
        "--table",
        type=str,
        help="""The BigQuery table to be scanned. Optional.
                If None, the entire dataset will be scanned.""")
    return parser.parse_args()

# pylint: disable=unused-argument
def run(project: str, language_code: str, dataset: str, table: str = None):
    """Runs DLP inspection scan and tags the results to Data Catalog.

    Args:
        project: Project ID for which the client acts on behalf of.
        language_code: The BCP-47 language code to use, e.g. 'en-US'.
        dataset: The BigQuery dataset to be scanned.
        table: The BigQuery table to be scanned. Optional.
                If None, the entire dataset will be scanned.
    """
    preprocess = Preprocessing(
        project=project, dataset=dataset, table=table)
    preprocess.get_dlp_table_list()
    tables = preprocess.get_dlp_table_list()
    inspection = DlpInspection(project_id = project,
                        language_code = language_code, tables = tables)
    inspection.main()


if __name__ == "__main__":
    args = parse_arguments()
    run(args.project, args.language_code,
        args.dataset, args.table)<|MERGE_RESOLUTION|>--- conflicted
+++ resolved
@@ -5,12 +5,8 @@
 
 import argparse
 from typing import Type
-<<<<<<< HEAD
-from preprocess import Preprocessing
-=======
 from dlp.preprocess import Preprocessing
 from dlp.inspection import DlpInspection
->>>>>>> a11aa1a1
 
 
 def parse_arguments() -> Type[argparse.Namespace]:
