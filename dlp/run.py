--- conflicted
+++ resolved
@@ -169,8 +169,6 @@
 
     # Specify the number of cells to analyze per batch.
     cells_to_analyze = 200000
-<<<<<<< HEAD
-=======
 
     # Create preprocessing and DLP inspection objects
     preprocess = Preprocessing(
@@ -178,17 +176,12 @@
         project=project,
         **preprocess_args,
     )
->>>>>>> 2b16a938
-
-    # Create preprocessing and DLP inspection objects
-    preprocess = Preprocessing(
-        source=source, project=project, **preprocess_args)
+
     dlpinspection = DlpInspection(project_id=project,
                 location_category=location_category)
 
     # Get a list of table names.
     table_names = preprocess.get_table_names()
-
     # Store the top finding for each table.
     top_finding_tables = []
 
@@ -242,35 +235,6 @@
         catalog.main()
 
 
-    # Get a list of table names.
-    table_names = preprocess.get_table_names()
-
-    # Store the top finding for each table.
-    top_finding_tables = []
-
-    # Iterate through each table to obtain the finding_result_per_table.
-    for table_name in table_names:
-        finding_results_per_table = []
-        empty_search = False
-        start_index = 0
-        while not empty_search:
-            # Retrieve DLP table per batch of cells.
-            dlp_table = preprocess.get_dlp_table_per_block(
-                cells_to_analyze,table_name,start_index)
-            finding_result_per_block = dlpinspection.get_finding_results(
-                dlp_table)
-            finding_results_per_table.append(finding_result_per_block)
-
-            if not dlp_table.rows:
-                empty_search = True
-            start_index += cells_to_analyze
-
-        # Obtain the top finding for the table.
-        top_finding_per_table = dlpinspection.merge_and_top_finding(
-            finding_results_per_table)
-        # Add the table and its top_finding to the list.
-        top_finding_tables.append((table_name,top_finding_per_table))
-
 if __name__ == "__main__":
     arguments = parse_arguments()
     run(arguments)