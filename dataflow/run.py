--- conflicted
+++ resolved
@@ -15,11 +15,7 @@
 
 
 def parse_arguments() -> Type[argparse.ArgumentParser]:
-<<<<<<< HEAD
     """Parses command line common arguments for Apache Beam and Dataflow.
-=======
-    """Parses command line arguments.
->>>>>>> 4bc74804
 
     Returns:
         argparse.ArgumentParser: The argument parser configured
@@ -27,17 +23,10 @@
     """
 
     # Parse command line arguments for the Dataflow pipeline
-<<<<<<< HEAD
     parser_common = dlp.run.parse_arguments()
 
     # Common arguments
     parser_common.add_argument(
-=======
-    parser = dlp.run.parse_arguments()
-
-    # Common arguments
-    parser.add_argument(
->>>>>>> 4bc74804
         "--runner",
         choices=["DataflowRunner","DirectRunner"],
         type=str,
@@ -51,17 +40,10 @@
         help="Specifies the location where the output text will be stored.",
     )
 
-<<<<<<< HEAD
     main_args, _ = parser_common.parse_known_args()
 
     if main_args.runner == 'DataflowRunner':
         dataflow_group = parser_common.add_argument_group("Dataflow Group")
-=======
-    main_args, _ = parser.parse_known_args()
-
-    if main_args.runner == 'DataflowRunner':
-        dataflow_group = parser.add_argument_group("Dataflow Group")
->>>>>>> 4bc74804
         # Dataflow-specific arguments
         dataflow_group.add_argument(
             "--temp_file_location",
@@ -85,11 +67,7 @@
             dataflow template will be stored.""",
         )
     elif main_args.runner == 'DirectRunner':
-<<<<<<< HEAD
         direct_group = parser_common.add_argument_group("Direct Group")
-=======
-        direct_group = parser.add_argument_group("Direct Group")
->>>>>>> 4bc74804
         # DirectRunner-specific arguments
         direct_group.add_argument(
             "--direct_num_workers",
@@ -99,13 +77,11 @@
             with DirectRunner.""",
         )
 
-    parser = dlp.run.subparse_arguments(parser_common)
-
 
     if not main_args.location_category and not main_args.dlp_template:
-        parser.error("location_category or dlp_template are required.")
-
-    return parser
+        parser_common.error("location_category or dlp_template are required.")
+
+    return parser_common
 
 def run(args: Type[argparse.Namespace]):
     """Runs DLP inspection scan and tags the results to Data Catalog.
@@ -136,31 +112,6 @@
     output_txt_location = args.output_txt_location
     runner = args.runner
 
-<<<<<<< HEAD
-    if runner == 'DataflowRunner':
-        # Set up pipeline options
-        pipeline_options = PipelineOptions(
-            runner=runner,
-            project=project,
-            region=zone,
-            staging_location=args.staging_location,
-            temp_file_location=args.temp_file_location,
-            template_location=args.template_location,
-            setup_file='../setup.py',
-            save_main_session=True
-        )
-    elif runner == 'DirectRunner':
-         # Set up pipeline options
-        pipeline_options = PipelineOptions(
-            runner=runner,
-            project=project,
-            region=zone,
-            save_main_session=True,
-            direct_num_workers = args.direct_num_workers
-        )
-
-=======
->>>>>>> 4bc74804
     db_args = dlp.run.get_db_args(args)
 
     entry_group_name = None
@@ -308,10 +259,6 @@
         )
         catalog.main()
 
-<<<<<<< HEAD
-    # Set up pipeline options
-=======
->>>>>>> 4bc74804
 
     with beam.Pipeline(options=pipeline_options) as pipeline:
 
