# Copyright 2023 Google LLC. This software is provided as-is, without warranty
# or representation for any use or purpose. Your use of it is subject to your
# agreement with Google.
"""Runs DLP inspection on a dataset and tags the results in Data Catalog."""

import argparse
from typing import Type, List, Tuple, Dict

import apache_beam as beam
from apache_beam.options.pipeline_options import PipelineOptions
from dlp.preprocess import Preprocessing
from dlp.inspection import DlpInspection
from dlp.catalog import Catalog
import dlp.run


def parse_arguments() -> Type[argparse.ArgumentParser]:
    """Parses command line arguments.

    Returns:
        argparse.ArgumentParser: The argument parser configured
        with necessary arguments.
    """

    # Parse command line arguments for the Dataflow pipeline
    parser = dlp.run.parse_arguments()

    # Common arguments
    parser.add_argument(
        "--runner",
        choices=["DataflowRunner","DirectRunner"],
        type=str,
        help="""Specify the runner to use: DataflowRunner or DirectRunner.""",
    )

    parser.add_argument(
        "--output_txt_location",
        type=str,
        required=True,
        help="Specifies the location where the output text will be stored.",
    )

    main_args, _ = parser.parse_known_args()

    if main_args.runner == 'DataflowRunner':
        dataflow_group = parser.add_argument_group("Dataflow Group")
        # Dataflow-specific arguments
        dataflow_group.add_argument(
            "--temp_file_location",
            type=str,
            required=True,
            help="""Specifies the location in Google Cloud Storage where
            temporary files will be stored during the dataflow execution.""",
        )
        dataflow_group.add_argument(
            "--staging_location",
            type=str,
            required=True,
            help="""Specifies the location in Google Cloud Storage where files
            will be staged during the dataflow execution.""",
        )
        dataflow_group.add_argument(
            "--template_location",
            type=str,
            required=True,
            help="""Specifies the location in Google Cloud Storage where the
            dataflow template will be stored.""",
        )
    elif main_args.runner == 'DirectRunner':
        direct_group = parser.add_argument_group("Direct Group")
        # DirectRunner-specific arguments
        direct_group.add_argument(
            "--direct_num_workers",
            type=int,
            default=10,
            help="""Specify the number of workers for parallel execution
            with DirectRunner.""",
        )

    return parser

def run(args: Type[argparse.Namespace]):
    """Runs DLP inspection scan and tags the results to Data Catalog.

    Args:
        source (str): The name of the source of data used.
        project (str): The name of the Google Cloud Platform project.
        location_category (str): The location to be inspected. Ex. "CANADA".
        zone(str): The name of the zone.
        bigquery_args(Dict):
            dataset (str): The name of the BigQuery dataset.
            table (str, optional): The name of the BigQuery table. If not
              provided, the entire dataset is scanned. Optional.
              Defaults to None.
        cloudsql_args(Dict):
            instance (str): Name of the database instance.
            service_account(str): Service account email to be used.
            db_name(str): The name of the database.
            table (str): The name of the table.
            db_type(str): The type of the database. e.g. postgres, mysql.
    """
    # Extract command line arguments
    source = args.source
    project = args.project
    location_category = args.location_category
    zone = args.zone
    output_txt_location = args.output_txt_location

    runner = args.runner

    db_args = dlp.run.get_db_args(args)

    entry_group_name = None
    if source == 'cloudsql':
        # Create a custom entry group for Cloud SQL
        catalog = Catalog(
        data=None,
        project_id=project,
        zone=zone,
        instance_id=db_args.instance_id,
        entry_group_name=entry_group_name,
        )
        entry_group_name = catalog.create_custom_entry_group()

    if runner == 'DataflowRunner':
        # Set up pipeline options
        pipeline_options = PipelineOptions([
            f'--runner={runner}',
            f'--project={project}',
            f'--region={zone}',
            f'--staging_location={args.staging_location}',
            f'--temp_file_location={args.temp_file_location}',
            f'--template_location={args.template_location}'
        ],
        setup_file='../setup.py',
        save_main_session=True
        )
    elif runner == 'DirectRunner':
        # Set up pipeline options
        pipeline_options = PipelineOptions([
            f'--runner={runner}',
            f'--project={project}',
            f'--region={zone}', 
            f'--direct_num_workers={args.direct_num_workers}'
        ],
        save_main_session=True
        )

    # Specify the number of cells to analyze per batch.
    batch_size = 50000

    def get_tables_indexes(_) -> List[Tuple]:
        """Returns a list of tuples representing the table name and the
        start index of each cell block, taken in chunks of 50,000.
        This allows for parallel processing of the blocks.

        Returns:
            List[Tuple]: A list of tuples containing the table name and
            the start index of each cell block.
        """
        preprocess = Preprocessing(
            source=source,
            project=project,
            zone=zone,
            **db_args.preprocess_args
            )
        tables_info = preprocess.get_tables_info()
        tables_start_index_list = []

        for table_name, total_cells in tables_info:
            range_list = list(range(0, total_cells, batch_size))
            for num in range_list:
                tables_start_index_list.append((table_name, num))
        return tables_start_index_list

    def preprocess_table(table_start_index_tuple: Tuple) -> Tuple:
        """Process table based on their start indexes and retrieve DLP tables.

        Args:
            table_start_index (Tuple): Tuple containing
            the table name and start index.

        Returns:
            Tuple: Tuple containing the table name and DLP table objects.

        """
        table_name, start_index = table_start_index_tuple
        preprocess = Preprocessing(
            source=source,
            project=project,
            zone=zone,
            **db_args.preprocess_args
            )

        dlp_table = preprocess.get_dlp_table_per_block(
            50000, table_name, start_index)
        return table_name, dlp_table

    def inspect_table(table_dlp_table_tuple: Tuple) -> Tuple[str, Dict]:
        """Inspect table and retrieve finding results for each block.

        Args:
            table_dlp_table_list (Tuple): A tuple containing
            the table name and DLP table object.

        Returns:
            Tuple: A tuple containing the table name and finding results.
        """
        table_name, dlp_table = table_dlp_table_tuple
        dlpinspection = DlpInspection(project_id=project,
                                      location_category=location_category)

        finding_results_per_block = dlpinspection.get_finding_results(
            dlp_table)
        return table_name, finding_results_per_block

    def merge_top_findings(finding_tuple: Tuple) -> Tuple:
        """Merge and extract the top finding result for each table.

        Args:
            finding_tuple (Tuple): A tuple containing the table
            name and its corresponding finding_results.

        Returns:
            Tuple: A tuple containing the table name
            and the top finding result.
        """
        table_name, finding_results = finding_tuple

        dlpinspection = DlpInspection(project_id=project,
                                      location_category=location_category,)
        top_finding = dlpinspection.merge_finding_results(finding_results)
        return table_name, top_finding

    def process_catalog(top_finding_tuple: Tuple) -> None:
        """Process the top finding_result for a table and create a tag template
        for BigQuery tables and custom entries for Cloud SQL.

        Args:
            top_finding_tuple (Tuple): A tuple containing the table name
            and the top finding result.
        """
        table_name, top_finding = top_finding_tuple

        catalog = Catalog(
            data=top_finding,
            project_id=project,
            zone=zone,
            dataset=db_args.dataset,
            table=table_name,
            instance_id=db_args.instance_id,
            entry_group_name=entry_group_name
        )
        catalog.main()

<<<<<<< HEAD
=======
    # Set up pipeline options
    pipeline_options = PipelineOptions(
        runner='DataflowRunner',
        project=project,
        region=zone,
        staging_location=staging_location,
        temp_file_location=temp_file_location,
        template_location=template_location,
        setup_file='../setup.py',
        save_main_session=True,
    )
>>>>>>> 8941fa0d

    with beam.Pipeline(options=pipeline_options) as pipeline:

        # pylint: disable=expression-not-assigned
        top_finding = (pipeline | 'InitialPcollection' >> beam.Create([None])
                       # Generate a list of tuples representing the table name
                       # and start index of each cell block.
                      | 'TablesIndexes' >> beam.FlatMap(get_tables_indexes)

                      # Reshuffle the data to allow parallel processing.
                      | 'ReshuffledData' >> beam.Reshuffle()

                       # Preprocess each table based on their start indexes
                       # and retrieve DLP tables.
                       | 'PreProcessTable' >> beam.Map(preprocess_table)

                       # Inspect each DLP table and retrieve finding results
                       # for each block.
                       | 'Inspect' >> beam.Map(inspect_table)

                       # Group finding results by table name.
                       | 'GroupByKey' >> beam.GroupByKey()

                       # Merge and extract the top finding result
                       # for each table.
                       | 'ProcessTopFinding' >> beam.Map(merge_top_findings)
                       )
        # Write the top finding results to a text file.
        top_finding | 'WriteOutput' >> beam.io.WriteToText(
            output_txt_location)

        # Process the top finding results and create tags in Data Catalog.
        top_finding | 'ProcessCatalog' >> beam.Map(process_catalog)


if __name__ == "__main__":
    # Parse command line arguments.
    parse_common = parse_arguments()
    parse_dataflow = dlp.run.subparse_arguments(parse_common)
    arguments = parse_dataflow.parse_args()

    # Run the DLP inspection and tagging pipeline
    run(arguments)<|MERGE_RESOLUTION|>--- conflicted
+++ resolved
@@ -105,7 +105,6 @@
     location_category = args.location_category
     zone = args.zone
     output_txt_location = args.output_txt_location
-
     runner = args.runner
 
     db_args = dlp.run.get_db_args(args)
@@ -253,20 +252,6 @@
         )
         catalog.main()
 
-<<<<<<< HEAD
-=======
-    # Set up pipeline options
-    pipeline_options = PipelineOptions(
-        runner='DataflowRunner',
-        project=project,
-        region=zone,
-        staging_location=staging_location,
-        temp_file_location=temp_file_location,
-        template_location=template_location,
-        setup_file='../setup.py',
-        save_main_session=True,
-    )
->>>>>>> 8941fa0d
 
     with beam.Pipeline(options=pipeline_options) as pipeline:
 
