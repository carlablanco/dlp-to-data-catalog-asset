# Inspect your tables using Data Loss Prevention for PII data and automatically tag it on Data Catalog using Python #

Our objective for this asset is to provide a solution for data cataloging that is more accessible for Python users. By leveraging [Data Loss Prevention](https://cloud.google.com/dlp) in Python, we aim to simplify the process of inspecting [BigQuery](https://cloud.google.com/bigquery) and [CloudSQL](https://cloud.google.com/sql) data and creating tags, making it easier for organizations to understand and manage their data assets.

## How it works ##

To use our program, users must provide as a parameter the name of the BigQuery dataset they wish to analyze or the name of the specific table containing the data to be inspected. Our program then uses the Google Cloud DLP API to inspect the data. Once the inspection process is complete, our program creates a Data Catalog template linked to the inspected BigQuery table. This data catalog contains detailed information about the sensitive data found, including the type of data, its location, and any other relevant metadata.

To create the Data Catalog template, our program uses the Cloud Data Catalog API, which allows you to effectively tag and organize the data. By using the Data Catalog API, our program can automatically tag the sensitive data found and add additional relevant information to the data catalog.

In short, our program is a comprehensive and effective tool for protecting the privacy of an organization's data. By using the Google Cloud DLP and Data Catalog API, our program can automatically detect any sensitive data and effectively tag it in a data catalog linked to the BigQuery table. This provides greater transparency and control over sensitive data in an organization, which can help improve overall data privacy and security.

## Nested Tables Support ##

#### Support for nested tables.

We support nested tables up to 1 level. This means that you can access and query data within a nested structure that has a single level of nesting. Deeper levels of nesting may not be fully supported.

## Technical Requirements ##
These are the Google Cloud Platform services leveraged for the solution:

1. <a href= "https://cloud.google.com/dlp?hl=es-419"> Data Loss Prevention</a>
2. <a href= "https://cloud.google.com/products?hl=es-419"> Data Catalog</a>

## Setup ##
### Setup Permissions

Google recommends the use of service accounts. A service account is a special type of Google Account that represents a non-human user. It is used to authenticate and authorize applications and services to access Google Cloud Platform resources securely. For more information on service accounts, refer to the <a href="https://cloud.google.com/iam/docs/service-account-overview">official documentation.</a>

### Creating and Configuring Service Account
To create a service account and assign the required roles, execute the following commands using the gcloud command-line tool.
Make sure to replace `service-account-name` with your desired service account name, and `project-id` with your Google Cloud Platform project ID on the export clauses.

```
export SERVICE_ACCOUNT_NAME=service-account-name
export PROJECT_ID=project-id
gcloud iam service-accounts create $SERVICE_ACCOUNT_NAME --display-name "Dlp to Data Catalog Service Account"
gcloud projects add-iam-policy-binding $PROJECT_ID --member=serviceAccount:$SERVICE_ACCOUNT_NAME@$PROJECT_ID.iam.gserviceaccount.com --role=roles/dlp.user
gcloud projects add-iam-policy-binding $PROJECT_ID --member=serviceAccount:$SERVICE_ACCOUNT_NAME@$PROJECT_ID.iam.gserviceaccount.com --role=roles/datacatalog.entryGroupCreator
gcloud projects add-iam-policy-binding $PROJECT_ID --member=serviceAccount:$SERVICE_ACCOUNT_NAME@$PROJECT_ID.iam.gserviceaccount.com --role=roles/datacatalog.entryCreator
gcloud projects add-iam-policy-binding $PROJECT_ID --member=serviceAccount:$SERVICE_ACCOUNT_NAME@$PROJECT_ID.iam.gserviceaccount.com --role=roles/datacatalog.tagTemplateCreator
```

For inspecting BigQuery, also run:
```
gcloud projects add-iam-policy-binding $PROJECT_ID --member=serviceAccount:$SERVICE_ACCOUNT_NAME@$PROJECT_ID.iam.gserviceaccount.com --role=roles/bigquery.dataViewer
gcloud projects add-iam-policy-binding $PROJECT_ID --member=serviceAccount:$SERVICE_ACCOUNT_NAME@$PROJECT_ID.iam.gserviceaccount.com --role=roles/bigquery.dataEditor
gcloud projects add-iam-policy-binding $PROJECT_ID --member=serviceAccount:$SERVICE_ACCOUNT_NAME@$PROJECT_ID.iam.gserviceaccount.com --role=roles/bigquery.jobUser
```

For inspecting CloudSQL, also run:
```
gcloud projects add-iam-policy-binding $PROJECT_ID --member=serviceAccount:$SERVICE_ACCOUNT_NAME@$PROJECT_ID.iam.gserviceaccount.com --role=roles/cloudsql.instanceUser
gcloud projects add-iam-policy-binding $PROJECT_ID --member=serviceAccount:$SERVICE_ACCOUNT_NAME@$PROJECT_ID.iam.gserviceaccount.com --role=roles/cloudsql.client
```

For running the program on DataFlow, also run:
```
gcloud projects add-iam-policy-binding $PROJECT_ID --member=serviceAccount:$SERVICE_ACCOUNT_NAME@$PROJECT_ID.iam.gserviceaccount.com --role=roles/dataflow.worker
gcloud projects add-iam-policy-binding $PROJECT_ID --member=serviceAccount:$SERVICE_ACCOUNT_NAME@$PROJECT_ID.iam.gserviceaccount.com --role=roles/storage.objectAdmin
```

### Running locally with your own credentials

Authenticate your Google Account and setup Application Default Credentials.

```
gcloud auth login
gcloud auth application-default login
```

Once authenticated, you will need to make sure you have the necessary permissions to access Google Cloud Platform resources securely using your account.

### Environment Setup and Package Installation
To set up the environment and install the required packages, follow these steps:

1. Create a virtual enviroment.

```
python3 -m venv myenv
```
2. Activate the virtual environment.

```
source myenv/bin/activate
```
3. Install the necessary packages.

```
pip install -r requirements.txt
```
4. Setting Up Python Project and PYTHONPATH.
To ensure proper execution and import handling, we recommend setting up your Python project and configuring the PYTHONPATH environment variable. This allows the Python interpreter to locate and import the required modules and packages correctly.
Consult the official Python documentation on <a href= "https://docs.python.org/3/tutorial/modules.html"> Modules</a> and <a href="https://docs.python.org/3/tutorial/modules.html#packages"> Packages</a> for an in-depth understanding of how Python imports work.

## Run the program locally.
To use the program locally, you need to provide the following parameters:

project: The name of the Google Cloud Platform project.
zone: The name of the zone. Ex. "us-central1"
runner: The execution environment for the program. Use `DirectRunner` for local execution.

These parameters are common to both the BigQuery and CloudSQL execution methods.

Source:
You can choose one of the following options for the source:
- BigQuery
- CloudSQL

<<<<<<< HEAD
You must include one of the following options to define what data to inspect:

1. Using all available info types with `--location_category LOCATION_CATEGORY`
location_category: The location specifying the localization of the inspection results.
Replace `LOCATION_CATEGORY` with an appropriate value.

2. Using a specific DLP template with `--dlp_template RESOURCE_LOCATION/inspectTemplates/TEMPLATE_ID`
template_id: Identifier for a predefined DLP inspection configuration.
resource_location: Location storing DLP template for inspection configuration. Ex: global
Replace `RESOURCE_LOCATION` and `TEMPLATE_ID` with appropriate values.

When running the program locally, ensure you pass the `--runner DirectRunner` parameter to enable local parallel execution.

=======
>>>>>>> b46d1ce1

### BigQuery:
```
python3 -m dlp.run \
--project PROJECT \
--location_category LOCATION_CATEGORY \
--zone ZONE \
--runner RUNNER \
bigquery \
--dataset DATASET \
--table TABLE
```
BigQuery Parameters:

- dataset: The name of the BigQuery dataset to analyze.
- table: The BigQuery table to be scanned. If None, the entire dataset will be scanned. Optional.

### CloudSQL:

CloudSQL Parameters:
The following additional parameters are required for running the project with CloudSQL as the data source:

- instance: The name of the CloudSQL instance.
- service_account: Email address of the service account to be used.
- db_name: The name of the database within the CloudSQL instance.
- db_type: The type of the database (only accepts `mysql` or `postgres`).
- table: The name of the table to inspect within the CloudSQL database. If None, the entire dataset will be scanned. Optional.

#### For CLoudSQL (MySQL):

```
python3 -m dlp.run \
--project PROJECT \
--location_category LOCATION_CATEGORY \
--zone ZONE \
--runner RUNNER \
cloudsql \
--instance INSTANCE \
--service_account SERVICE_ACCOUNT \
--db_name DB_NAME \
--db_type mysql \
--table TABLE
```

#### For CloudSQL (Postgres):

```
python3 -m dlp.run \
--project PROJECT \
--location_category LOCATION_CATEGORY \
--zone ZONE \
--runner RUNNER \
cloudsql \
--instance INSTANCE \ 
--service_account SERVICE_ACCOUNT \
--db_name DB_NAME \
--db_type postgres \
--table TABLE
```

Make sure to replace the placeholder values (PROJECT, LOCATION_CATEGORY, ZONE, DATASET, INSTANCE, DB_NAME, and TABLE) with the appropriate values for your specific setup.

## Run the program on DataFlow.

This program can be run on DataFlow, a fully managed service that optimizes for processing time and runs the program in the cloud. This makes it ideal for processing really large tables, as the parallel jobs can significantly speed up the processing time.

To use the program on DataFlow, you will need to create a template and the DataFlow job.

### Installation:

1. Clone the program from github into the cloud shell.

### Usage:

1. Move to the program directory. 

2. Create a [virtual enviroment](#Environment-Setup-and-Package-Installation) and install packages.

3. Create the template by running the program with the appropriate parameters. In this case, use the run_dataflow file and use the parameters as [running the program locally](#run-the-program-locally). The new parameters include `temp_location`, `staging_location`, `template_location`, and `output_txt_location`. Here's an example command:

Replace TEMP_LOCATION, STAGING_LOCATION, TEMPLATE_LOCATION, and OUTPUT_TXT_LOCATION with the actual values appropriate for your setup.

- TEMP_FILE_LOCATION: The temporary location where DataFlow will store intermediate data during the job execution. It should be a Google Cloud Storage (GCS) path, such as "gs://your-bucket/temporary_location".

- STAGING_LOCATION: The staging location for DataFlow job resources. It should be a GCS path, such as "gs://your-bucket/staging_location".

- TEMPLATE_LOCATION: The GCS path where the DataFlow template file will be stored. It should be a GCS path, such as "gs://your-bucket/template_location".

- OUTPUT_TXT_LOCATION: The desired location where the output of the DataFlow job will be saved. It should be a GCS path, such as "gs://your-bucket/output_location"

```
python dataflow.run.py \
--temp_file_location TEMP_FILE_LOCATION \
--staging_location STAGING_LOCATION \
--template_location TEMPLATE_LOCATION \
--output_txt_location OUTPUT_TXT_LOCATION \
--runner DataflowRunner \
--REST OF PARAMETERS
```
Make sure to include --runner DataflowRunner to specify the execution mode. The runner parameter determines the execution environment for the program.


1. Create the DataFlow Job from your template saved in Google Cloud Storage.

```
gcloud dataflow jobs run NAME --gcs-location=TEMPLATE_LOCATION --service-account-email=SERVICE_ACCOUNT
```

Replace JOB_NAME with a name for your DataFlow job, and TEMPLATE_LOCATION with the correct format of the template file's Google Cloud Storage path, for example, "gs://your-gcs-path-to-template".<|MERGE_RESOLUTION|>--- conflicted
+++ resolved
@@ -107,7 +107,6 @@
 - BigQuery
 - CloudSQL
 
-<<<<<<< HEAD
 You must include one of the following options to define what data to inspect:
 
 1. Using all available info types with `--location_category LOCATION_CATEGORY`
@@ -119,10 +118,7 @@
 resource_location: Location storing DLP template for inspection configuration. Ex: global
 Replace `RESOURCE_LOCATION` and `TEMPLATE_ID` with appropriate values.
 
-When running the program locally, ensure you pass the `--runner DirectRunner` parameter to enable local parallel execution.
-
-=======
->>>>>>> b46d1ce1
+
 
 ### BigQuery:
 ```
